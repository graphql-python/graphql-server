from setuptools import setup, find_packages

install_requires = [
    "graphql-core>=3.1.0,<4",
]

tests_requires = [
    "pytest>=5.3,<5.4",
    "pytest-cov>=2.8,<3",
    "aiohttp>=3.5.0,<4",
    "Jinja2>=2.10.1,<3",
]

dev_requires = [
    "flake8>=3.7,<4",
    "isort>=4,<5",
    "black==19.10b0",
    "mypy>=0.761,<0.770",
    "check-manifest>=0.40,<1",
] + tests_requires

install_flask_requires = [
    "flask>=0.7.0",
]

install_sanic_requires = [
    "sanic>=19.9.0,<20",
]

<<<<<<< HEAD
install_webob_requires = [
    "webob>=1.8.6,<2",
=======
install_aiohttp_requires = [
    "aiohttp>=3.5.0,<4",
>>>>>>> 8e2f147a
]

install_all_requires = \
    install_requires + \
    install_flask_requires + \
    install_sanic_requires + \
<<<<<<< HEAD
    install_webob_requires
=======
    install_aiohttp_requires
>>>>>>> 8e2f147a

setup(
    name="graphql-server-core",
    version="2.0.0",
    description="GraphQL Server tools for powering your server",
    long_description=open("README.md", encoding="utf-8").read(),
    long_description_content_type="text/markdown",
    url="https://github.com/graphql-python/graphql-server-core",
    download_url="https://github.com/graphql-python/graphql-server-core/releases",
    author="Syrus Akbary",
    author_email="me@syrusakbary.com",
    license="MIT",
    classifiers=[
        "Development Status :: 5 - Production/Stable",
        "Intended Audience :: Developers",
        "Topic :: Software Development :: Libraries",
        "Programming Language :: Python :: 3.6",
        "Programming Language :: Python :: 3.7",
        "Programming Language :: Python :: 3.8",
        "License :: OSI Approved :: MIT License",
    ],
    keywords="api graphql protocol rest",
    packages=find_packages(exclude=["tests"]),
    install_requires=install_requires,
    tests_require=install_all_requires + tests_requires,
    extras_require={
        "all": install_all_requires,
        "test": install_all_requires + tests_requires,
        "dev": install_all_requires + dev_requires,
        "flask": install_flask_requires,
        "sanic": install_sanic_requires,
<<<<<<< HEAD
        "webob": install_webob_requires,
=======
        "aiohttp": install_aiohttp_requires,
>>>>>>> 8e2f147a
    },
    include_package_data=True,
    zip_safe=False,
    platforms="any",
)<|MERGE_RESOLUTION|>--- conflicted
+++ resolved
@@ -27,24 +27,20 @@
     "sanic>=19.9.0,<20",
 ]
 
-<<<<<<< HEAD
 install_webob_requires = [
     "webob>=1.8.6,<2",
-=======
+]
+
 install_aiohttp_requires = [
     "aiohttp>=3.5.0,<4",
->>>>>>> 8e2f147a
 ]
 
 install_all_requires = \
     install_requires + \
     install_flask_requires + \
     install_sanic_requires + \
-<<<<<<< HEAD
-    install_webob_requires
-=======
+    install_webob_requires + \
     install_aiohttp_requires
->>>>>>> 8e2f147a
 
 setup(
     name="graphql-server-core",
@@ -76,11 +72,8 @@
         "dev": install_all_requires + dev_requires,
         "flask": install_flask_requires,
         "sanic": install_sanic_requires,
-<<<<<<< HEAD
         "webob": install_webob_requires,
-=======
         "aiohttp": install_aiohttp_requires,
->>>>>>> 8e2f147a
     },
     include_package_data=True,
     zip_safe=False,
